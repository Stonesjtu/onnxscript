# SPDX-License-Identifier: Apache-2.0

import logging
from io import StringIO
import onnx
import onnx.helper as helper
from . import type_annotation as ta
from .values import Opset

# A simple IR (Function, Stmt, Attr, Var):

logger = logging.getLogger("onnx-script")


def format(list, prefix, sep, suffix):
    return prefix + sep.join([str(x) for x in list]) + suffix


class Type:
    def __init__(self) -> None:
        # TODO
        tp = onnx.TypeProto()
        tp.tensor_type.elem_type = onnx.TensorProto.FLOAT
        self.onnx_type = tp
        # helper.make_tensor_type_proto(onnx.TensorProto.FLOAT, [10])

    def to_type_proto(self):
        return self.onnx_type

    def __str__(self) -> str:
        return "SomeType"


class Var:
    def __init__(self, varname, typeinfo=None) -> None:
        self.name = varname
        self.typeinfo = typeinfo

    def __str__(self):
        return self.name

    def __repr__(self):
        return '%s(%r, %r)' % (self.__class__.__name__, self.value, self.typeinfo)

    def typed_str(self):
        return self.name + " : " + str(self.typeinfo)

    def to_value_info(self):
        tp = self.typeinfo.to_type_proto()
        # if (not tp.tensor_type.HasField('shape')):
        #     # TODO: temporary patch to export a function as a graph
        #     tp = helper.make_tensor_type_proto(tp.tensor_type.elem_type, [10])
        return helper.make_value_info(self.name, tp)


class Attr:
    def __init__(self, attrproto) -> None:
        self.attr_proto = attrproto

    def __str__(self):
        if (self.attr_proto.HasField("ref_attr_name")):
            return self.attr_proto.name + " = @" + self.attr_proto.ref_attr_name
        # self.name + " = " + self.value
        return helper.printable_attribute(self.attr_proto)


class Stmt:
    def __init__(self, result, module, opname, args, attrs) -> None:
        if not isinstance(module, Opset):
            raise TypeError(f"Unexpected type {type(module)} for module.")
        self.result = result
        self.module = module
        self.opname = opname
        self.args = args
        self.attrs = attrs

    def __str__(self):
        if (isinstance(self.result, str)):
            logger.debug("unexpected str type for self.result where type(self)=%r",
                         type(self))
        lhs = ", ".join(self.result)
        attrs = ""
        if (self.attrs):
            attrs = format(self.attrs, "<", ", ", ">")

        args = format(self.args, "(", ", ", ")")
        module = str(self.module)
        callee = module + "." + self.opname if (module != '') else self.opname
        return lhs + " = " + callee + " " + attrs + args

    def debug_print(self):
        if logger.isEnabledFor(logging.DEBUG):
            logger.debug("%s: %s", type(self), str(self))

    def to_node_proto(self):
        if not isinstance(self.module.domain, str):
            raise TypeError("Unexpected type %r for self.module." % type(self.module))
        n = helper.make_node(self.opname,
                             [str(x) for x in self.args],
                             [str(x) for x in self.result],
                             domain=self.module.domain)
        for a in self.attrs:
            n.attribute.append(a.attr_proto)
        return n


class Function:
    def __init__(self, name, domain="") -> None:
        self.domain = domain
        self.name = name
        self.inputs = []
        self.outputs = []
        self.stmts = []
        self.attrs = []
        self.functions = {}
        self.docstring = ""

    def __str__(self):
        attrs = format(self.attrs, "<", ", ", ">") if self.attrs else ""
        inputs = format([x.typed_str() for x in self.inputs], "(", ", ", ")")
        outputs = format([x.typed_str() for x in self.outputs], "(", ", ", ")")
        stmts = format(self.stmts, "\n{\n   ", "\n   ", "\n}\n")
        return (self.name + " " + attrs + inputs + " => " + outputs + stmts)

    def append_docstring(self, docstring):
        self.docstring += docstring

    def append_stmt(self, stmt):
        self.stmts.append(stmt)

    def append_input(self, name):
        self.inputs.append(name)

    def append_output(self, name):
        self.outputs.append(name)

    def append_attr(self, attr):
        self.attrs.append(attr)

    def debug_print(self):
        if logger.isEnabledFor(logging.DEBUG):
            st = StringIO()
            for s in self.stmts:
                for attr in s.attrs:
                    if attr.attr_proto.HasField("g"):
                        st.write(helper.printable_graph(attr.attr_proto.g))
                        st.write("\n")

    def append_function(self, opf):
        name = opf.name
        if name in self.functions:
            # Already added.
            return
        proto = opf.to_function_proto()
        self.functions[name] = proto

    def model_functions(self):
        """
        The ONNX implementation may rely on additional functions
        stored in `self.functions`. This method returns it.
        """
        return self.functions

    def to_model_proto(self, opsets=None, functions=None, **kwargs):
        if opsets is None:
            opsets = {'': 15}
        elif isinstance(opsets, int):
            opsets = {'': opsets}
        else:
            opsets = opsets.copy()
        for n in self.stmts:
            if n.module.domain not in opsets:
                opsets[n.module.domain] = n.module.version
        opset_imports = [onnx.helper.make_opsetid(domain, version)
                         for domain, version in opsets.items()]
        graph = self.to_graph_proto()
        functions = [] if functions is None else list(functions)
        functions.extend(self.functions.values())
        return helper.make_model(graph, opset_imports=opset_imports,
                                 functions=functions, **kwargs)

    def to_graph_proto(self):
        return helper.make_graph([s.to_node_proto() for s in self.stmts],
                                 self.name,
                                 [x.to_value_info() for x in self.inputs],
                                 [y.to_value_info() for y in self.outputs])

    def to_function_proto(self, domain):
        opsets = {'': 15}
        if domain != '':
            opsets[domain.domain] = domain.version
        else:
            opsets = opsets.copy()
        nodes = [s.to_node_proto() for s in self.stmts]
        for n in nodes:
            if n.domain not in opsets:
                opsets[n.domain] = n.version
        opset_imports = [onnx.helper.make_opsetid(domain, version)
                         for domain, version in opsets.items()]
        return helper.make_function(
<<<<<<< HEAD
            self.domain,
=======
            domain.domain,  # TODO: generate appropriate domain name.
>>>>>>> c6254c48
            self.name,
            inputs=[x.name for x in self.inputs],
            outputs=[y.name for y in self.outputs],
            nodes=nodes,
            opset_imports=opset_imports,  # TODO
            attributes=[a.name for a in self.attrs],
            doc_string=self.docstring
        )

# IRBuilder: abstracts out details of the IR in the python-to-IR converter


class IRBuilder:
    def new_function(self, name, domain=""):
        return Function(name, domain)

    def add_docstring(self, fn, docstring):
        fn.append_docstring(docstring)

    def add_stmt(self, fn, results, module, opname, args, attrs):
        s = Stmt(results, module, opname, args, attrs)
        fn.append_stmt(s)

    def add_input(self, fn, varname, type):
        v = Var(varname, type)
        fn.append_input(v)

    def add_attr(self, fn, varname, type):
        v = Var(varname, type)
        fn.append_attr(v)

    def add_output(self, fn, varname, type):
        v = Var(varname, type)
        fn.append_output(v)

    def attr(self, attrname, attrval):
        if (isinstance(attrval, Function)):
            attrval = str(attrval)  # TODO
        return Attr(helper.make_attribute(attrname, attrval))

    def attr_ref(self, attrname, refname, pytype):
        a = onnx.AttributeProto()
        a.name = attrname
        a.ref_attr_name = refname
        a.type = ta.pytype_to_attrtype_map[pytype]  # onnx.AttributeProto.FLOAT
        return Attr(a)
        # TODO: attr_type?<|MERGE_RESOLUTION|>--- conflicted
+++ resolved
@@ -198,11 +198,7 @@
         opset_imports = [onnx.helper.make_opsetid(domain, version)
                          for domain, version in opsets.items()]
         return helper.make_function(
-<<<<<<< HEAD
             self.domain,
-=======
-            domain.domain,  # TODO: generate appropriate domain name.
->>>>>>> c6254c48
             self.name,
             inputs=[x.name for x in self.inputs],
             outputs=[y.name for y in self.outputs],
