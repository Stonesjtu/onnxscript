--- conflicted
+++ resolved
@@ -443,23 +443,13 @@
     def _cast_like_binary_expression(self, left, right):
         if left.is_const() and not right.is_const():
             right = right.name
-<<<<<<< HEAD
-            tmp = self.generate_unique_name(left.name)
+            tmp = self.generate_unique_name(left.name + "_cast")
             self.emit([tmp], Op(self.default_opset, 'CastLike'), [left.name, right], [])
             left = tmp
         elif not left.is_const() and right.is_const():
             left = left.name
-            tmp = self.generate_unique_name(right.name)
+            tmp = self.generate_unique_name(right.name + "_cast")
             self.emit([tmp], Op(self.default_opset, 'CastLike'), [right.name, left], [])
-=======
-            tmp = self.generate_unique_name(left.name + "_cast")
-            self.emit([tmp], Op(default_opset, 'CastLike'), [left.name, right], [])
-            left = tmp
-        elif not left.is_const() and right.is_const():
-            left = left.name
-            tmp = self.generate_unique_name(right.name + "_cast")
-            self.emit([tmp], Op(default_opset, 'CastLike'), [right.name, left], [])
->>>>>>> 1e3e8824
             right = tmp
         else:
             left = left.name
